--- conflicted
+++ resolved
@@ -62,7 +62,6 @@
 
         // git --version
         Some("--version") => println!("fake_git version 1"),
-<<<<<<< HEAD
         Some("branch") => match env::args().nth(2).as_deref() {
             None => exit(1),
             Some("-d") => match env::args().nth(3).as_deref() {
@@ -73,10 +72,7 @@
             Some("--merged") => println!("* trunk\nalready-been-merged"),
             Some(_) => exit(1)
         }
-=======
-
         // unrecognized input
->>>>>>> 9dd709e2
         Some(_) => exit(1)
     };
 
