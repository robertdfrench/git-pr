--- conflicted
+++ resolved
@@ -96,17 +96,6 @@
         Ok(String::from_utf8_lossy(&output.stdout).to_string())
     }
 
-<<<<<<< HEAD
-    pub fn merged_branches(&self) -> Result<String,GitError> {
-        let output = Command::new(&self.program).args(&["branch","--merged"]).output()?;
-        assert_success(output.status)?;
-
-        Ok(String::from_utf8_lossy(&output.stdout).to_string())
-    }
-
-    pub fn delete_branch(&self, branch_name: &str) -> Result<(),GitError> {
-        let status = Command::new(&self.program).args(&["branch","-d",branch_name]).status()?;
-=======
     /// Get the hash of the HEAD commit.
     ///
     /// This is useful for creating new PR branches, since we can use this value as a way to
@@ -137,7 +126,6 @@
     /// Used in `git-pr-create` to notify other developers that a new PR has been created.
     pub fn push_upstream(&self, name: &str) -> Result<(), GitError> {
         let status = Command::new(&self.program).args(&["push","-u","origin",name]).status()?;
->>>>>>> 9dd709e2
         assert_success(status)?;
 
         Ok(())
@@ -277,7 +265,6 @@
         assert_eq!(pr_names[3], "fourth");
     }
 
-<<<<<<< HEAD
     #[test]
     fn can_detect_merged_branches() {
         let path = String::from("./target/release/fake_git");
@@ -307,7 +294,8 @@
         assert_eq!(pr_names.len(), 2);
         assert_eq!(pr_names[0], "one");
         assert_eq!(pr_names[1], "three");
-=======
+    }
+
     // fake_git returns a constant, known hash, so we check for that.
     #[test]
     fn get_hash_of_current_commit() {
@@ -323,6 +311,5 @@
     fn create_new_branch() {
         let fake_git = Git::with_path(crate_target!("fake_git"));
         fake_git.create_branch("hotfix").unwrap();
->>>>>>> 9dd709e2
     }
 }