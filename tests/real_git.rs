--- conflicted
+++ resolved
@@ -80,7 +80,6 @@
     assert!(branches.contains("trunk"));
 }
 
-<<<<<<< HEAD
 // Cleaning PRs requires that we identify "old" branches (those which have been merged into trunk),
 // and that we delete those branches. Because the tests run in parallel, we need to ensure that our
 // check for the existence of the "hotfix" branch always happens *before* our attempt to delete the
@@ -97,7 +96,7 @@
     git.delete_branch("hotfix").unwrap();
     let branches = git.all_branches().unwrap();
     assert!(!branches.contains("hotfix"));
-=======
+
 #[test]
 fn can_get_hash_of_head() {
     println!("TempDir='{:?}'", TEST_STATE.path());
@@ -120,5 +119,4 @@
     git.create_branch("knurt").unwrap();
     let branches = git.all_branches().unwrap();
     assert!(branches.contains("knurt"));
->>>>>>> 9dd709e2
 }